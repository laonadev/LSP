--- conflicted
+++ resolved
@@ -31,14 +31,9 @@
             print(''.join(traceback.format_exception(ex.__class__, ex, ex_traceback)))
 
 
-<<<<<<< HEAD
-def server_log(*args) -> None:
+def server_log(server_name, *args) -> None:
     with mutex:
-        printf(*args, prefix="server")
-=======
-def server_log(server_name, *args) -> None:
-    printf(*args, prefix=server_name)
->>>>>>> 37e968f6
+        printf(*args, prefix=server_name)
 
 
 def printf(*args, prefix='LSP'):
